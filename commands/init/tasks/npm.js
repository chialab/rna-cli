const colors = require('colors/safe');
const inquirer = require('inquirer');
const { configurator } = require('../utils');

function formatQuestion(msg) {
    return `${colors.cyan('package')} > ${msg}:`;
}

/**
 * Ensure package is ready for the wonderful world of NPM.
 *
 * @param {CLI} app CLI.
 * @param {Object} options The command options.
 * @param {Project} project The current project.
 * @param {NavigationDirectory} templates The templates directory.
 * @returns {Promise}
 */
module.exports = async function npmTask(app, options, project, templates) {
    const remote = project.get('repository.url') || (project.git.check() && await project.git.getRemote());
    const prompt = inquirer.createPromptModule();

    // Ask user a shitload of questions about its new package.
    const answers = await prompt([
        {
            type: 'input',
            name: 'name',
            message: formatQuestion('name'),
            default: project.get('name'),
            validate: (input) => input.length > 0
                && input.length <= 214
                && !input.match(/A-Z/)
                && !input.match(/^[._]/)
                && !input.match(/^\s/)
                && !input.match(/\s$/)
                && !input.match(/[~)('!*]/),
        },
        {
            type: 'input',
            name: 'version',
            message: formatQuestion('version'),
            default: project.get('version') || '1.0.0',
            validate: (input) => /\bv?(?:0|[1-9]\d*)\.(?:0|[1-9]\d*)\.(?:0|[1-9]\d*)(?:-[\da-z-]+(?:\.[\da-z-]+)*)?(?:\+[\da-z-]+(?:\.[\da-z-]+)*)?\b/ig.test(input),
        },
        {
            type: 'input',
            name: 'description',
            message: formatQuestion('description'),
            default: project.get('description'),
        },
        {
            type: 'input',
            name: 'workspaces',
            message: formatQuestion('workspaces'),
            default: project.get('workspaces') && project.get('workspaces').join(', '),
            when: () => !project.parent,
        },
        {
            type: 'input',
            name: 'src',
            message: formatQuestion('base src path'),
            default: project.get('directories.src'),
            when: (answers) => !answers.workspaces,
        },
        {
            type: 'input',
            name: 'lib',
            message: formatQuestion('source entry point'),
            default: project.get('lib'),
            when: (answers) => !answers.workspaces,
        },
        {
            type: 'input',
            name: 'style',
            message: formatQuestion('style entry point'),
            default: project.get('style'),
            when: (answers) => !answers.workspaces,
        },
        {
            type: 'input',
            name: 'test',
            message: formatQuestion('base test path'),
            default: project.get('directories.test'),
            when: (answers) => !answers.workspaces,
        },
        {
            type: 'input',
            name: 'module',
            message: formatQuestion('es module entry point'),
            default: project.get('module'),
            when: (answers) => !answers.workspaces,
        },
        {
            type: 'input',
            name: 'main',
            message: formatQuestion('cjs module entry point'),
            default: project.get('main'),
            when: (answers) => !answers.workspaces,
        },
        {
            type: 'input',
            name: 'browser',
            message: formatQuestion('browser module entry point'),
            default: project.get('browser'),
            when: (answers) => !answers.workspaces,
        },
        {
            type: 'input',
            name: 'dist',
            message: formatQuestion('base dist path'),
            default: project.get('directories.dist'),
            when: (answers) => !answers.workspaces && (answers.module || answers.main || answers.browser),
        },
        {
            type: 'input',
            name: 'types',
            message: formatQuestion('types entry point'),
            default: project.get('types'),
            when: (answers) => !answers.workspaces && (answers.module || answers.main || answers.browser),
        },
        {
            type: 'input',
            name: 'public',
            message: formatQuestion('public path'),
            default: project.get('directories.public'),
            when: (answers) => !answers.workspaces && !answers.module && !answers.main && !answers.browser,
        },
        {
            type: 'input',
            name: 'author',
            message: formatQuestion('author'),
            default: project.get('author'),
        },
        {
            type: 'input',
            name: 'license',
            message: formatQuestion('license'),
            default: project.get('license') || 'MIT',
        },
    ]);

    // User answered all questions. Are we done here? Not quite yet…
    project.set({
        name: answers.name,
        version: answers.version,
        description: answers.description,
    });
    if (!project.get('directories')) {
        project.set('directories', {});
    }
    if (answers.src) {
        project.set('directories.src', answers.src);
    } else {
        project.unset('directories.src');
    }
    if (answers.lib) {
        project.set('lib', answers.lib);
    } else {
        project.unset('lib');
    }
    if (answers.style) {
        project.set('style', answers.style);
    } else {
        project.unset('style');
    }
    if (answers.public) {
        project.set('directories.public', answers.public);
        project.set('private', true);
    } else {
        project.unset('directories.public');
    }
    if (answers.test) {
        project.set('directories.test', answers.test);
    } else {
        project.unset('directories.test');
    }
    if (answers.test) {
        project.set('directories.dist', answers.dist);
    } else {
        project.unset('directories.dist');
    }
    if (answers.module) {
        project.set('module', answers.module);
    } else {
        project.unset('module');
    }
    if (answers.main) {
        project.set('main', answers.main);
    } else {
        project.unset('main');
    }
    if (answers.browser) {
        project.set('browser', answers.browser);
    } else {
        project.unset('browser');
    }
    if (answers.types) {
        project.set('types', answers.types);
    } else {
        project.unset('types');
    }
    if (answers.workspaces) {
        project.set('workspaces', answers.workspaces.split(/,\s*/));
        project.set('private', true);
    } else {
        project.unset('workspaces');
    }
    if (!project.get('scripts')) {
        let scripts = {
            build: 'rna build --production',
            watch: 'rna build --watch',
            test: 'rna lint + unit',
            lint: 'rna lint',
            start: 'yarn install --ignore-scripts && yarn watch',
            prepublish: 'yarn run build',
        };
        if (project.get('directories.public')) {
<<<<<<< HEAD
            scripts.watch += ' + serve --watch';
=======
            scripts.watch += ` --serve ${project.get('directories.public')} --watch`;
            scripts.start += ` --serve ${project.get('directories.public')} --watch`;
>>>>>>> b9400b18
            scripts.serve = 'rna serve';
        }
        project.set('scripts', scripts);
    }
    project.set({
        license: answers.license,
        author: answers.author,
    });

    if (answers.repository || remote) {
        project.setRepository(answers.repository || remote);
    }

    // Write `package.json`.
    project.save();

    if (!project.get('private')) {
        // NPMIGNORE
        const ignoreFile = project.file('.npmignore');
        const ignoreTemplate = templates.file('npmignore');

        // "Append" configuration to `.npmignore`.
        configurator(ignoreFile, ignoreTemplate.read(), '# RNA');
    }

    if (project.get('workspaces')) {
        const lernaJson = project.file('lerna.json');
        if (!lernaJson.exists()) {
            const lernaPackage = require('lerna/package.json');
            lernaJson.writeJson({
                lerna: lernaPackage.version,
                version: project.get('version') || '0.0.0',
                npmClient: 'yarn',
                useWorkspaces: true,
            });
        }
    }

    app.logger.success('package.json updated');
};<|MERGE_RESOLUTION|>--- conflicted
+++ resolved
@@ -214,13 +214,8 @@
             prepublish: 'yarn run build',
         };
         if (project.get('directories.public')) {
-<<<<<<< HEAD
-            scripts.watch += ' + serve --watch';
-=======
-            scripts.watch += ` --serve ${project.get('directories.public')} --watch`;
-            scripts.start += ` --serve ${project.get('directories.public')} --watch`;
->>>>>>> b9400b18
-            scripts.serve = 'rna serve';
+            scripts.watch += ` --serve ${project.get('directories.public')}`;
+            scripts.serve = `rna serve ${project.get('directories.public')}`;
         }
         project.set('scripts', scripts);
     }
