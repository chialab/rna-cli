Build and bundle project files for distribution.

Features:
* Perform a build of **HTML** files: assets will be copied to the output path and style and script files will be bundled. Generation of favicons and home screen icons is supported, as well as `.webmanifest` generation.
* **JavaScript** and **TypeScript** files and modules will be transpiled via [Babel](https://babeljs.io/) and bundled with [Rollup](https://rollupjs.org/).
* **CSS** and **Sass** files will be compiled and bundled via [PostCSS](https://postcss.org/) and [Dart Sass](https://sass-lang.com/dart-sass).
* **JSON** files imported in modules are treated as namespaces.
* **Images** and **Fonts** imported in modules and css will be copied to the outpath path and references will be updated.
* **Internationalization** files (`.po`) will be compiled using `gettext` into JSON files. You can use it with [i18next](https://www.i18next.com/).

### Usage

```sh
rna build <input> [...options]
```

### Options

* `--output <file>` Specify the output file or directory for the build.
* `--targets` Set specific targets for the build using a [Browserslist](https://github.com/browserslist/browserslist). This query is used by Babel and PostCSS to transpile JavaScript and CSS files in order to be compatible with the specified browsers. Use `--no-targets` to prevent code transpiling.
* `--name` For JavaScript builds, you can specify the name of the global variable to use for the bundle.
* `--format` Specify the format of the JavaScript bundle. Available formats are `es`, `umd` (default), `iife` and `cjs`.
* `--production` Minify the output of the JavaScript and CSS bundles.
* `--declaration` Enable TypeScript `.d.ts` generation.
* `--watch` Watch source files and rebuild the bundle every time a file change occurred.
* `--no-map` Disable source maps creation. It speeds up the build but you will lose code mapping in the debugger.
* `--no-lint` Disable linting of the source files.
* `--jsx.pragma` The pragma to use for JSX transformations.
* `--jsx.module` The module which contains the pragma reference.
<<<<<<< HEAD
* `--polyfill` Try to polyfill the bundle using Babel polyfills.

### HTML

@todo

### JavaScript, TypeScript and modules

@todo

### CSS and Sass

@todo
=======
>>>>>>> c82e68da

### Internationalization

RNA can bundle all `.po` files with same language and namespace into a single JSON asset file, compatibile with the i18next library.
Internationalization files must follow the pattern `path/to/locale/files/{{ lang }}/{{ namespace }}.po` in order to be correctly bundled.

### See also

* [`rna lint`](../lint/)
* [`rna unit`](../unit/)
* [`rna serve`](../serve/)<|MERGE_RESOLUTION|>--- conflicted
+++ resolved
@@ -27,8 +27,6 @@
 * `--no-lint` Disable linting of the source files.
 * `--jsx.pragma` The pragma to use for JSX transformations.
 * `--jsx.module` The module which contains the pragma reference.
-<<<<<<< HEAD
-* `--polyfill` Try to polyfill the bundle using Babel polyfills.
 
 ### HTML
 
@@ -41,8 +39,6 @@
 ### CSS and Sass
 
 @todo
-=======
->>>>>>> c82e68da
 
 ### Internationalization
 
