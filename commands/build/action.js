const path = require('path');
const colors = require('colors/safe');
const Proteins = require('@chialab/proteins');
const paths = require('../../lib/paths.js');
const optionsUtils = require('../../lib/options.js');
const utils = require('../../lib/utils.js');
const bundle = require('./bundlers/rollup.js');
const sass = require('./bundlers/sass.js');
const watcher = require('../../lib/watcher.js');
const ext = require('../../lib/extensions.js');

/**
 * Command action to build sources.
 *
 * @param {CLI} app CLI instance.
 * @param {Object} options Options.
 * @returns {Promise}
 *
 * @namespace options
 * @property {Boolean} production Should bundle files for production.
 * @property {Boolean} map Should include sourcemaps.
 * @property {Boolean} lint Should lint files before bundle.
 * @property {Boolean} lint-styles Should lint SASS files.
 * @property {Boolean} lint-js Should lint JavaScript files.
 * @property {Boolean} watch Should watch files.
 * @property {Boolean} cache Use cache if available.
 */
module.exports = (app, options = {}) => {
    options = Proteins.clone(options);
    if (!paths.cwd) {
        // Unable to detect project root.
        app.log(colors.red('no project found.'));
        return global.Promise.reject();
    }
    let lintTask = global.Promise.resolve();
    if (options.lint !== false) {
        lintTask = app.exec('lint', {
            arguments: typeof options.lint === 'string' ? [options.lint] : options.arguments,
            styles: options['lint-styles'] !== false,
            js: options['lint-js'] !== false,
            warnings: false,
        });
    }
    return lintTask.then(() => {
        let filter = optionsUtils.handleArguments(options);
        let promise = global.Promise.resolve();

        let bundleManifests = [];

        // Process packages.
        Object.values(filter.packages).forEach((pkg) => {
            promise = promise.then(() => {
                let json = pkg.json;

                // if package has not main field and options output is missing
                // the cli cannot detect where to build the files.
                if (!json.main && !options.output) {
                    app.log(colors.red(`Missing 'output' property for ${pkg.name} module.`));
                    return global.Promise.reject();
                }
                let packageBundlePromise = global.Promise.resolve();

                // build `modules` > `main`.js
                // clone options in order to use for js bundler.
                let jsOptions = Proteins.clone(options);
                if (json.module && ext.isJSFile(json.module)) {
                    // if module field is a javascript file, use it as source file.
                    jsOptions.input = path.join(pkg.path, json.module);
                    // if the output option is missing, use the main field.
                    jsOptions.output = jsOptions.output || path.join(pkg.path, json.main);
                } else if (jsOptions.output && ext.isJSFile(json.main)) {
                    // if output option is different from the main field
                    // we can use the main file as source if it is javascript.
                    jsOptions.input = path.join(pkg.path, json.main);
                }
<<<<<<< HEAD
                if (jsOptions.input) {
                    // a javascript source has been detected.
                    jsOptions.name = jsOptions.name || utils.camelize(json.name);
                    packageBundlePromise = packageBundlePromise.then(() =>
                        bundle(app, jsOptions)
                            .then((manifest) => {
                                bundleManifests.push(manifest);
                                return global.Promise.resolve(manifest);
                            })
                    );
                }

                // build `style` > `main`.css
                // clone options in order to use for sass bundler.
                let styleOptions = Proteins.clone(options);
                if (json.style && ext.isStyleFile(json.style)) {
                    // if style field is a style file, use it as source file.
                    styleOptions.input = path.join(pkg.path, json.style);
                    // if the output option is missing, use the main field.
                    styleOptions.output = styleOptions.output || path.join(pkg.path, json.main);
                    // ensure output style file.
                    if (!ext.isStyleFile(styleOptions.output)) {
                        styleOptions.output = path.join(
                            path.dirname(styleOptions.output),
                            `${path.basename(styleOptions.output, path.extname(styleOptions.output))}.css`
                        );
                    }
                } else if (styleOptions.output && ext.isStyleFile(json.main)) {
                    // if output option is different from the main field
                    // we can use the main file as source if it is a style.
                    styleOptions.input = path.join(pkg.path, json.main);
                }
                if (styleOptions.input) {
                    // a style source has been detected.
                    packageBundlePromise = packageBundlePromise.then(() =>
                        sass(app, styleOptions)
                            .then((manifest) => {
                                // collect the generated BundleManifest
                                bundleManifests.push(manifest);
                                return global.Promise.resolve(manifest);
                            })
                    );
                }

                return packageBundlePromise;
=======
                return bundle(app, opts)
                    .then((manifest) => {
                        bundleManifests.push(manifest);
                        return global.Promise.resolve(manifest);
                    });
>>>>>>> 4bfb0d16
            });
        });

        // Process single files.
        filter.files.forEach((file) => {
            promise = promise.then(() => {
                let opts = Proteins.clone(options);
                opts.input = file;
                if (opts.output) {
                    if (filter.files.length > 1) {
                        opts.output = path.resolve(path.dirname(file), opts.output);
                    }
                }
                if (['.scss', '.sass'].indexOf(path.extname(file)) !== -1) {
                    // Style file
                    return sass(app, opts)
                        .then((manifest) => {
                            // collect the generated BundleManifest
                            bundleManifests.push(manifest);
                            return global.Promise.resolve(manifest);
                        });
                }
                // Javascript file
                return bundle(app, opts)
                    .then((manifest) => {
                        // collect the generated BundleManifest
                        bundleManifests.push(manifest);
                        return global.Promise.resolve(manifest);
                    });
            });
        });

        return promise
            .then(() => {
                // once bundles are generated, check for watch option.
                if (options.watch) {
                    // collect bundles dependencies.
                    let files = {};
                    // iterate BundleManifest instances.
                    bundleManifests.forEach((bundleManifest) => {
                        // iterate bundle dependencies.
                        bundleManifest.files.forEach((f) => {
                            // collect file manifest dependents.
                            files[f] = files[f] || [];
                            files[f].push(bundleManifest);
                        });
                    });
                    // start the watch task
                    watcher(app, Object.keys(files), (event, fp) => {
                        // find out manifests with changed file dependency.
                        let bundles = files[fp];
                        // setup a rebuild Promises chain.
                        let rebuildPromise = global.Promise.resolve();
                        bundles.forEach((bundle) => {
                            // exec build again using cache.
                            rebuildPromise = rebuildPromise.then(() => app.exec('build', {
                                'arguments': [bundle.input],
                                'output': bundle.output,
                                'lint': fp,
                                'lint-sass': options['lint-sass'],
                                'lint-js': options['lint-js'],
                                'cache': true,
                            }));
                        });
                    });
                }
                // resolve build task with the list of generated manifests.
                return global.Promise.resolve(bundleManifests);
            });
    });
};<|MERGE_RESOLUTION|>--- conflicted
+++ resolved
@@ -73,10 +73,8 @@
                     // we can use the main file as source if it is javascript.
                     jsOptions.input = path.join(pkg.path, json.main);
                 }
-<<<<<<< HEAD
                 if (jsOptions.input) {
                     // a javascript source has been detected.
-                    jsOptions.name = jsOptions.name || utils.camelize(json.name);
                     packageBundlePromise = packageBundlePromise.then(() =>
                         bundle(app, jsOptions)
                             .then((manifest) => {
@@ -119,13 +117,6 @@
                 }
 
                 return packageBundlePromise;
-=======
-                return bundle(app, opts)
-                    .then((manifest) => {
-                        bundleManifests.push(manifest);
-                        return global.Promise.resolve(manifest);
-                    });
->>>>>>> 4bfb0d16
             });
         });
 
